--- conflicted
+++ resolved
@@ -199,11 +199,7 @@
 /// The conversion to the outer enum relies on conversions between the inner enum and the outer enum, which is provided by the
 /// enum_conversions attribute on the Outer enum.
 ///
-<<<<<<< HEAD
-/// Rules:
-=======
 /// Limitations:
->>>>>>> 89e05b9d
 ///
 /// - enums must have unnamed single fields
 /// - field types must be distinct
@@ -238,8 +234,8 @@
         #all_conversions
     };
     TokenStream::from(expanded)
-<<<<<<< HEAD
-}
+}
+
 // Custom struct to parse arbitrary content inside the attribute brackets
 struct CommonCode {
     content: TokenStream2,
@@ -342,6 +338,4 @@
         #input_enum
     }
     .into()
-=======
->>>>>>> 89e05b9d
 }